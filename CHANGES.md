--- conflicted
+++ resolved
@@ -1,10 +1,7 @@
 # Changes
 
 ### v0.4.6
-<<<<<<< HEAD
-=======
 * Handle case where reductions relabelling results in a single class
->>>>>>> 681a7cdf
 * Refactor metrics:
   * Remove `GroupMetricResult` type in favor of a `Bunch`.
   * Rename and slightly update signatures:
