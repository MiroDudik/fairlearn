--- conflicted
+++ resolved
@@ -188,7 +188,6 @@
 
     assert np.array_equal(result.overall, expected_overall)
 
-<<<<<<< HEAD
 # =============================================================================================
 
 def test_group_r2_score_multioutput():
@@ -199,12 +198,12 @@
     expected_overall = skm.r2_score(y_t, y_p, multioutput='raw_values')
 
     assert np.array_equal(result.overall, expected_overall)
-=======
     for target_group in np.unique(groups):
         mask = np.asarray(groups) == target_group
         expected = skm.mean_squared_error(y_t[mask], y_p[mask], multioutput='raw_values')
         assert np.array_equal(result.by_group[target_group], expected)
 
+# =============================================================================================
 
 def test_group_mean_squared_error_multioutput_list_ndarray():
     y_t = [np.random.rand(2) for x in groups]
@@ -223,5 +222,4 @@
                 y_true.append(y_t[i])
                 y_pred.append(y_p[i])
         expected = skm.mean_squared_error(y_true, y_pred, multioutput='raw_values')
-        assert np.array_equal(result.by_group[target_group], expected)
->>>>>>> 794d49a6
+        assert np.array_equal(result.by_group[target_group], expected)